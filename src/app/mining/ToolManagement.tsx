--- conflicted
+++ resolved
@@ -269,19 +269,15 @@
             {/* 使用 stats.total_count 而不是 tools.length */}
             总计: {toolStats?.total_count || tools?.length || 0} |&nbsp;
             {/* 正常: {toolStats?.by_status?.normal || 0} |
+            总计: {toolStats?.total_count || tools?.length || 0} |&nbsp;
+            {/* 正常: {toolStats?.by_status?.normal || 0} |
             损坏: {toolStats?.by_status?.damaged || 0} |
             维修中: {toolStats?.by_status?.repairing || 0} */}
             镐头：{toolStats?.by_type?.pickaxe?.count || 0} |
             斧头：{toolStats?.by_type?.axe?.count || 0} |
-<<<<<<< HEAD
             锄头：{toolStats?.by_type?.hoe?.count || 0}
             {/* 砖头：{toolStats?.by_type?.brick?.count || 0} |
             种子：{toolStats?.by_type?.seed?.count || 0} */}
-=======
-            锄头：{toolStats?.by_type?.hoe?.count || 0} |
-            砖头：{toolStats?.by_type?.brick?.count || 0} |
-            种子：{toolStats?.by_type?.seed?.count || 0}
->>>>>>> d2b6bc00
             {tools && tools.length < (toolStats?.total_count || 0) && (
               <span className="text-yellow-400 ml-2">
                 （显示 {tools.length}/{toolStats.total_count}）
